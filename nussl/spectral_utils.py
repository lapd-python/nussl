#!/usr/bin/env python
# -*- coding: utf-8 -*-

import numpy as np
import matplotlib.pyplot as plt
import scipy.fftpack as scifft
import scipy.signal
import os.path
import librosa
import json
import warnings

import constants


def plot_stft(signal, file_name, title=None, win_length=None, hop_length=None,
              window_type=None, sample_rate=None, n_fft_bins=None,
              freq_max=None, show_interactive_plot=False, use_librosa=constants.USE_LIBROSA_STFT):
    """
    Outputs an image of an stft plot of input audio, signal. This uses matplotlib to create the output file.
    You can specify the same all of the same parameters that are in e_stft(). By default, the StftParams defaults
    are used for any values not provided in (win_length, hop_length, and window_type).
    Title is settable by user and there is a flag to show an interactive matplotlib graph, as well.

    Notes:
        To find out what output formats are available for your machine run the following code:
        ::
        import matplotlib.pyplot as plt
        fig = plt.figure()

        print fig.canvas.get_supported_filetypes()

        (From here: http://stackoverflow.com/a/7608273/5768001)

    Args:
        signal: (np.array) input time series signal that will be plotted
        file_name: (str) path to file that will be output. Will overwrite any file that is already there.
        Uses mat
        title: (string) (Optional) Title to go at top of graph. Defaults to 'Spectrogram of [file_name]'
        win_length: (int) (Optional) number of samples per window. Defaults to StftParams default.
        hop_length: (int) (Optional) number of samples between the start of adjacent windows, or "hop".
        Defaults to StftParams default.
        sample_rate: (int) (Optional) sample rate of input signal.  Defaults to StftParams default.
        window_type: (string) (Optional) type of window to use. Using WindowType object is recommended.
        Defaults to StftParams default.
        n_fft_bins: (int) (Optional) number of fft bins per time window.
        If not specified, defaults to next highest power of 2 above window_length. Defaults to StftParams default.
        freq_max: (int) Max frequency to display. Defaults to 44100Hz
        show_interactive_plot: (bool) (Optional) Flag indicating if plot should be shown when function is run.
        Defaults to False

    Examples:
    ::
    # Set up sine wave parameters
    sr = nussl.Constants.DEFAULT_SAMPLE_RATE # 44.1kHz
    n_sec = 3 # seconds
    duration = n_sec * sr
    freq = 300 # Hz

    # Make sine wave array
    x = np.linspace(0, freq * 2 * np.pi, duration)
    x = np.sin(x)

    # plot it and save it in path 'path/to/sine_wav.png'
    nussl.plot_stft(x, 'path/to/sine_wav.png')

    """
    sample_rate = constants.DEFAULT_SAMPLE_RATE if sample_rate is None else sample_rate
    freq_max = constants.MAX_FREQUENCY if freq_max is None else freq_max

    if title is None:
        title = os.path.basename(file_name)
        title = os.path.splitext(title)[0]
        title = 'Spectrogram of {}'.format(title)

    required = [win_length, hop_length, window_type]
    if any([r is None for r in required]):
        defaults = StftParams(sample_rate)

        win_length = defaults.window_length if win_length is None else win_length
        hop_length = defaults.hop_length if hop_length is None else hop_length
        window_type = defaults.window_type if window_type is None else window_type

    (stft, psd, freqs, time) = e_stft_plus(signal, win_length, hop_length,
                                           window_type, sample_rate, n_fft_bins,
                                           use_librosa)

    plt.close('all')

    # TODO: remove transposes!
    time_tile = np.tile(time, (len(freqs), 1))
    freq_tile = np.tile(freqs.T, (len(time), 1)).T
    sp = librosa.logamplitude(np.abs(stft) ** 2, ref_power=np.max)
    plt.pcolormesh(time_tile, freq_tile, sp)

    plt.axis('tight')
    plt.xlabel('Time (sec)')
    plt.ylabel('Frequency (Hz)')
    plt.title(title)
    plt.ylim(freqs[0], freq_max)

    plt.savefig(file_name)

    if show_interactive_plot:
        plt.interactive('True')
        plt.show()


def e_stft(signal, window_length, hop_length, window_type,
           n_fft_bins=None, remove_reflection=True, remove_padding=False):
    """
    This function computes a short time fourier transform (STFT) of a 1D numpy array input signal.
    This will zero pad the signal by half a hop_length at the beginning to reduce the window
    tapering effect from the first window. It also will zero pad at the end to get an integer number of hops.

    By default, this function removes the FFT data that is a reflection from over Nyquist. There is an option
    to suppress this behavior and have this function include data from above Nyquist, but since the
    inverse STFT function, e_istft(), expects data without the reflection, the onus is on the user to remember
    to set the reconstruct_reflection flag in e_istft() input.

    Additionally, this function assumes a single channeled audio signal and is not guaranteed to work on
    multichannel audio. If you want to do an STFT on multichannel audio see the AudioSignal object.

    Args:
        signal: 1D numpy array containing audio data. (REAL?COMPLEX?INTEGER?)
        window_length: (int) number of samples per window
        hop_length: (int) number of samples between the start of adjacent windows, or "hop"
        window_type: (string) type of window to use. Using WindowType object is recommended.
        n_fft_bins: (int) (Optional) number of fft bins per time window.
        If not specified, defaults to next highest power of 2 above window_length
        remove_reflection: (bool) (Optional) if True, this will remove reflected STFT data above the Nyquist point.
        If not specified, defaults to True.
        remove_padding: (bool) (Optional) if True, this will remove the extra padding added when doing the STFT.
        Defaults to True.

    Returns:
        2D  numpy array with complex STFT data.
        Data is of shape (num_time_blocks, num_fft_bins). These numbers are determined by length of the input signal,
        on internal zero padding (explained at top), and n_fft_bins/remove_reflection input (see example below).

    Examples:
        ::
        # Set up sine wave parameters
        sr = nussl.Constants.DEFAULT_SAMPLE_RATE # 44.1kHz
        n_sec = 3 # seconds
        duration = n_sec * sr
        freq = 300 # Hz

        # Make sine wave array
        x = np.linspace(0, freq * 2 * np.pi, duration)
        x = np.sin(x)

        # Set up e_stft() parameters
        win_type = nussl.WindowType.HANN
        win_length = 2048
        hop_length = win_length / 2

        # Run e_stft()
        stft = nussl.e_stft(x, win_length, hop_length, win_type)
        # stft has shape (win_length // 2 + 1 , duration / hop_length)

        # Get reflection
        stft_with_reflection = nussl.e_stft(x, win_length, hop_length, win_type, remove_reflection=False)
        # stft_with_reflection has shape (win_length, duration / hop_length)

        # Change number of fft bins per hop
        num_bins = 4096
        stft_more_bins = e_stft(x, win_length, hop_length, win_type, n_fft_bins=num_bins)
        # stft_more_bins has shape (num_bins // 2 + 1, duration / hop_length)
    """
    if n_fft_bins is None:
        n_fft_bins=window_length
    window_type = constants.WINDOW_DEFAULT if window_type is None else window_type
    window = make_window(window_type, window_length)
    
    orig_signal_length=len(signal)
    signal, zero_pad1, zero_pad2,num_blocks= _add_zero_padding(signal, window_length, hop_length)
    # figure out size of output stft    
    stft_bins = n_fft_bins // 2 + 1 if remove_reflection else n_fft_bins  # only want just over half of each fft
    
    # this is where we do the stft calculation
    stft = np.zeros((num_blocks, stft_bins), dtype=complex)
    for hop in range(num_blocks):
        start = hop * hop_length
        end = start + window_length
        unwindowed_signal = signal[start:end]
        windowed_signal = np.multiply(unwindowed_signal, window)        
        fft = scifft.fft(windowed_signal, n=n_fft_bins)
        stft[hop, ] = fft[0:stft_bins]
    # reshape the 2d array, so it's how we expect it.
    stft = stft.T
    
    stft = _remove_stft_padding(stft,orig_signal_length ,window_length, hop_length) if remove_padding else stft
    
    return stft


def librosa_stft_wrapper(signal, window_length, hop_length, window_type=None, remove_reflection=True,
                         remove_padding=True, center=True, n_fft_bins=None):
    """

    Args:
        signal:
        window_length:
        hop_length:
        window_type:
        remove_reflection:
        remove_padding:
        center:
        n_fft_bins:

    Returns:

    """

    if window_type is not None and n_fft_bins is not None:
        warnings.warn('n_fft_bins ignored. Librosa\'s stft uses window_length as n_fft_bins')

    window = make_window(window_type, window_length) if window_type is not None else None

    stft = librosa.stft(signal, n_fft=window_length, hop_length=hop_length, win_length=window_length,
                        window=window, center=center)

    stft = stft if remove_reflection else _add_reflection(stft)

    stft = _remove_stft_padding(stft, zero_pad1, zero_pad2, hop_length) if remove_padding else stft

    return stft


def e_istft(stft, window_length, hop_length, window_type, reconstruct_reflection=True, remove_padding=True):
    """
    Computes an inverse short time fourier transform (STFT) from a 2D numpy array of complex values. By default
    this function assumes input STFT has no reflection above Nyquist and will rebuild it, but the
    reconstruct_reflection flag overrides that behavior.

    Additionally, this function assumes a single channeled audio signal and is not guaranteed to work on
    multichannel audio. If you want to do an iSTFT on multichannel audio see the AudioSignal object.

    Args:
        stft: complex valued 2D numpy array containing STFT data
        window_length: (int) number of samples per window
        hop_length: (int) number of samples between the start of adjacent windows, or "hop"
        window_type: (deprecated)
        reconstruct_reflection: (bool) (Optional) if True, this will recreate the removed reflection
        data above the Nyquist. If False, this assumes that the input STFT is complete. Default is True.
        remove_padding: (bool) (Optional) if True, this function will remove the first and
            last (window_length - hop_length) number of samples. Defaults to False.
        will massage the output so that it is in a format that it expects. remove_reflection is still works in this
        mode. Note: librosa's works differently than nussl's and may produce different output.

    Returns:
        1D numpy array containing an audio signal representing the original signal used to make stft

    Examples:
        ::
        # Set up sine wave parameters
        sr = nussl.Constants.DEFAULT_SAMPLE_RATE # 44.1kHz
        n_sec = 3 # seconds
        duration = n_sec * sr
        freq = 300 # Hz

        # Make sine wave array
        x = np.linspace(0, freq * 2 * np.pi, duration)
        x = np.sin(x)

        # Set up e_stft() parameters
        win_type = nussl.WindowType.HANN
        win_length = 2048
        hop_length = win_length / 2

        # Get an stft
        stft = nussl.e_stft(x, win_length, hop_length, win_type)

        calculated_signal = nussl.e_istft(stft, win_length, hop_length)
    """

    n_hops = stft.shape[1]
    overlap=window_length-hop_length
    signal_length = (n_hops* hop_length) + overlap
    signal = np.zeros(signal_length)
    
    norm_window=np.zeros(signal_length)
    window = make_window(window_type, window_length)
    # Add reflection back
    if reconstruct_reflection:
        stft = _add_reflection(stft)
    for n in range(n_hops):
        start = n * hop_length
        end = start + window_length
<<<<<<< HEAD
        signal[start:end] += np.real(scifft.ifft(stft[:, n]))

=======
        inv_sig_temp=np.real(scifft.ifft(stft[:, n]))
        signal[start:end] = signal[start:end] + inv_sig_temp[0:window_length]
        norm_window[start:end]=norm_window[start:end]+window
                   
    signal_norm=signal/norm_window               
>>>>>>> 17709aa6
    # remove zero-padding
    if remove_padding:
        if overlap>=hop_length:
            ovp_hop_ratio=int(np.ceil(overlap/float(hop_length)))
            z_start=ovp_hop_ratio*hop_length
            z_end=signal_length-overlap
           
            signal_norm=signal_norm[z_start:z_end]
           
        elif overlap<hop_length:
            z_start=hop_length
            signal_norm=signal_norm[z_start::]
           
    return signal_norm


def librosa_istft_wrapper(stft, window_length, hop_length, window_type,
                          remove_reflection=False, remove_padding=False, center=True):
    """

    Args:
        stft:
        window_length:
        hop_length:
        window_type:
        remove_reflection:
        remove_padding:

    Returns:

    """
    window = get_window_function(window_type) if window_type is not None else None

    if remove_reflection:
        n_fft = stft.shape[0]
        n_fft -= 1 if n_fft % 2 == 0 else 0
        stft = stft[:n_fft, :]

    signal = librosa.istft(stft, hop_length, window_length, window, center)

    # remove zero-padding
    if remove_padding:
        start = window_length - hop_length
        n_hops = stft.shape[1]
        signal_length = (n_hops - 1) * hop_length + window_length
        stop = signal_length - (window_length - hop_length)
        signal = signal[start:stop]

    return signal


def e_stft_plus(signal, window_length, hop_length, window_type, sample_rate,
                n_fft_bins=None, remove_reflection=True, use_librosa=constants.USE_LIBROSA_STFT):
    """
    Does a short time fourier transform (STFT) of the signal (by calling e_stft() ), but also calculates
    the power spectral density (PSD), frequency and time vectors for the calculated STFT. This function does not
    give you as many options as e_stft() (wrt removing the reflection and using librosa). If you need that
    flexibility, it is recommended that you either use e_stft() or use an AudioSignal object.

    Use this is situations where you need more than just the STFT data. For instance, this is used in plot_stft()
    to get the frequency vector to graph. In situations where you don't need this extra data it is
    more efficient to use e_stft().

    Additionally, this function assumes a single channeled audio signal and is not guaranteed to work on
    multichannel audio. If you want to do an STFT on multichannel audio see the AudioSignal object.

    Args:
        signal: 1D numpy array containing audio data. (REAL?COMPLEX?INTEGER?)
        window_length: (int) number of samples per window
        hop_length: (int) number of samples between the start of adjacent windows, or "hop"
        window_type: (string) type of window to use. Using WindowType object is recommended.
        sample_rate: (int) the intended sample rate, this is used in the calculation of the frequency vector
        n_fft_bins: (int) (Optional) number of fft bins per time window.
        If not specified, defaults to next highest power of 2 above window_length

    Returns:
        stft: (np.ndarray) a 2D matrix short time fourier transform data

    """

    if n_fft_bins is None:
        n_fft_bins = window_length

    stft = e_stft(signal, window_length, hop_length, window_type, n_fft_bins, remove_reflection, use_librosa)

    if use_librosa or remove_reflection:
        frequency_vector = (sample_rate / 2) * np.linspace(0, 1, (n_fft_bins / 2) + 1)
    else:
        frequency_vector = sample_rate * np.linspace(0, 1, n_fft_bins + 1)

    time_vector = np.array(range(stft.shape[1]))
    hop_in_secs = hop_length / (1.0 * sample_rate)
    time_vector = np.multiply(hop_in_secs, time_vector)

    window_type = constants.WINDOW_DEFAULT if window_type is None else window_type
    window = make_window(window_type, window_length)
    win_dot = np.dot(window, window.T)
    psd = np.zeros_like(stft, dtype=float)
    for i in range(psd.shape[1]):
        psd[:, i] = (1 / float(sample_rate)) * ((abs(stft[:, i]) ** 2) / float(win_dot))

    return stft, psd, frequency_vector, time_vector


def _add_zero_padding(signal, window_length, hop_length):
    """
    Args:
        signal:
        window_length:
        hop_length:
    Returns:
    """
    original_signal_length = len(signal)
    
    overlap = window_length - hop_length

    if overlap >= hop_length:
       overlap_hop_ratio = np.ceil(overlap / float(hop_length))
       num_blocks = np.ceil(original_signal_length / float(hop_length))
       
       before = int(overlap_hop_ratio * hop_length)       
       after = int((num_blocks * hop_length + overlap) - original_signal_length) 
                           
       signal = np.pad(signal, (before, after), 'constant', constant_values = (0, 0))
       num_blocks = int(np.floor((len(signal) - overlap) / float(hop_length)))
        
    elif overlap<hop_length:
       num_blocks = np.ceil(original_signal_length / float(hop_length))
       
       before = int(hop_length)
       after = int((num_blocks * hop_length + overlap) - original_signal_length) 
       
       signal = np.pad(signal, (before, after), 'constant', constant_values = (0, 0))
       num_blocks = int(np.floor((len(signal) - window_length) / float(hop_length)))
              
    return signal, before, after, num_blocks


def _remove_stft_padding(stft, original_signal_length, window_length, hop_length):
    """

    Args:
        stft:
        zero_pad1_len:
        zero_pad2_len:
        hop_length:

    Returns:

    """
    overlap = window_length - hop_length
    first = int(np.ceil(overlap / float(hop_length)))
    num_col = int(np.ceil((original_signal_length - window_length) / float(hop_length)))
    stft_cut = stft[:, first:first+num_col]
    return stft_cut

def make_window(window_type, length):
    """Returns an np array of type window_type

    Args:
        window_type (basestring): Type of window to create, string can be
        length (int): length of window

    Returns:
        window (np.array): np array with a window of type window_type
    """

    # Generate samples of a normalized window
    if window_type == constants.WINDOW_RECTANGULAR:
        return np.ones(length)
    elif window_type == constants.WINDOW_HANN:
        return scipy.signal.hann(length, False)
    elif window_type == constants.WINDOW_BLACKMAN:
        return scipy.signal.blackman(length, False)
    elif window_type == constants.WINDOW_HAMMING:
        return scipy.signal.hamming(length, False)
    else:
        return None


def get_window_function(window_type):
    """
    Gets a window function from scipy.signal
    Args:
        window_type: (string) name of the window function from scipy.signal

    Returns: callable window function from scipy.signal

    """
    return getattr(scipy.signal, window_type)

def _add_reflection(matrix):
    reflection = matrix[-2:0:-1, :]
    reflection = reflection.conj()
    return np.vstack((matrix, reflection))


class StftParams(object):
    """
    The StftParams class is a container for information needed to run an STFT or iSTFT.
    This is meant as a convenience and does not actually perform any calculations within. It should
    get "decomposed" by the time e_stft() or e_istft() are called, so that every attribute in this
    object is a parameter to one of those functions.

    Every class that inherits from the SeparationBase class has an StftParms object, and this
    is the only way that a top level user has access to the STFT parameter settings that
    all of the separation algorithms are built upon.
    This object will get passed around instead of each of these individual attributes.
    """
    def __init__(self, sample_rate, window_length=None, hop_length=None, window_type=None, n_fft_bins=None):
        self.sample_rate = sample_rate

        # default to 40ms windows
        default_win_len = int(2 ** (np.ceil(np.log2(constants.DEFAULT_WIN_LEN_PARAM * sample_rate))))
        self._window_length = default_win_len if window_length is None else window_length
        self._hop_length = self._window_length / 2 if hop_length is None else hop_length
        self.window_type = constants.WINDOW_DEFAULT if window_type is None else window_type
        self._n_fft_bins = self._window_length if n_fft_bins is None else n_fft_bins

        self._hop_length_needs_update = True
        self._n_fft_bins_needs_update = True

        if hop_length is not None:
            self._hop_length_needs_update = False

        if n_fft_bins is not None:
            self._n_fft_bins_needs_update = False

    @property
    def window_length(self):
        return self._window_length

    @window_length.setter
    def window_length(self, value):
        """
        Length of stft window in samples. If window_overlap
        or num_fft are not set manually, then changing this will update them to
        hop_length = window_length // 2, and and num_fft = window_length
        This property is settable.
        """
        self._window_length = value

        if self._n_fft_bins_needs_update:
            self._n_fft_bins = value

        if self._hop_length_needs_update:
            self._hop_length = value // 2

    @property
    def hop_length(self):
        return self._hop_length

    @hop_length.setter
    def hop_length(self, value):
        """
        Number of samples that e_stft will jump ahead for every time slice.
        By default, this is equal to half of self.window_length and will update when you
        change self.window_length to stay at self.window_length // 2. If you set self.hop_length directly
        then self.hop_length and self.window_length are unlinked.
        This property is settable.
        """
        self._hop_length_needs_update = False
        self._hop_length = value

    @property
    def n_fft_bins(self):
        """

        Returns:

        """
        return self._n_fft_bins

    @n_fft_bins.setter
    def n_fft_bins(self, value):
        """
        Number of fft bins per time slice in the stft. A time slice is of length window length.
        By default the number of FFT bins is equal to window_length (value of window_length),
        but if this is set manually then e_stft takes a window of length.
        If you give it a value lower than self.window_length, self.window_length will be used.
        This property is settable.

        """
        # TODO: add warning for this
        if value < self.window_length:
            value = self.window_length

        self._n_fft_bins_needs_update = False
        self._n_fft_bins = value

    @property
    def window_overlap(self):
        """
        Returns number of samples of overlap between adjacent time slices.
        This is calculated like self.window_length - self.hop_length
        This property is not settable.
        """
        return self.window_length - self.hop_length

    def to_json(self):
        return json.dumps(self, default=self._to_json_helper)

    def _to_json_helper(self, o):
        if not isinstance(o, StftParams):
            raise TypeError
        d = {'__class__': o.__class__.__name__,
             '__module__': o.__module__}
        d.update(o.__dict__)
        return d

    @staticmethod
    def from_json(json_string):
        return json.loads(json_string, object_hook=StftParams._from_json_helper)

    @staticmethod
    def _from_json_helper(json_dict):
        if '__class__' in json_dict:
            class_name = json_dict.pop('__class__')
            module = json_dict.pop('__module__')
            if class_name != StftParams.__name__ or module != StftParams.__module__:
                raise TypeError
            sr = json_dict['sample_rate']
            s = StftParams(sr)
            for k, v in json_dict.items():
                s.__dict__[k] = v if not isinstance(v, unicode) else v.encode('ascii')
            return s
        else:
            return json_dict

    def __eq__(self, other):
        return all([v == other.__dict__[k] for k, v in self.__dict__.items()])

    def __ne__(self, other):
        return not self == other<|MERGE_RESOLUTION|>--- conflicted
+++ resolved
@@ -288,16 +288,11 @@
     for n in range(n_hops):
         start = n * hop_length
         end = start + window_length
-<<<<<<< HEAD
-        signal[start:end] += np.real(scifft.ifft(stft[:, n]))
-
-=======
         inv_sig_temp=np.real(scifft.ifft(stft[:, n]))
         signal[start:end] = signal[start:end] + inv_sig_temp[0:window_length]
         norm_window[start:end]=norm_window[start:end]+window
                    
     signal_norm=signal/norm_window               
->>>>>>> 17709aa6
     # remove zero-padding
     if remove_padding:
         if overlap>=hop_length:
