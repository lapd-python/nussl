#!/usr/bin/env python
# -*- coding: utf-8 -*-

import numpy as np
import scipy.fftpack as scifft

import spectral_utils
import SeparationBase
import Constants
from audio_signal import AudioSignal


class Repet(SeparationBase.SeparationBase):
    """Implements the REpeating Pattern Extraction Technique algorithm using the Similarity Matrix (REPET-SIM).

    REPET is a simple method for separating the repeating background from the non-repeating foreground in a piece of
    audio mixture. REPET-SIM is a generalization of REPET, which looks for similarities instead of periodicities.

    References:

        * Zafar Rafii and Bryan Pardo. "Audio Separation System and Method," US20130064379 A1, US 13/612,413, March 14,
          2013
        * Zafar Rafii and Bryan Pardo. "Music/Voice Separation using the Similarity Matrix," 13th International Society
          on Music Information Retrieval, Porto, Portugal, October 8-12, 2012.

    See Also:
        http://music.eecs.northwestern.edu/research.php?project=repet

    Parameters:
            audio_signal (AudioSignal): audio mixture (M by N) containing M channels and N time samples
            repet_type (RepetType): Variant of Repet algorithm to perform.
            stft_params (WindowAttributes): WindowAttributes object describing the window used in the repet
             algorithm
            sample_rate (int): the sample rate of the audio signal
            similarity_threshold (Optional[int]): Used for RepetType.SIM. Defaults to 0
            min_distance_between_frames (Optional[int]): Used for RepetType.SIM. Defaults to 1
            max_repeating_frames (Optional[int]): Used for RepetType.SIM. Defaults to 10
            period (Optional[float]): Used for RepetType.ORIGINAL. The Period of the repeating part of the signal.
            min_period (Optional[float]): Used for RepetType.ORIGINAL. Only used if Period is not provided. Defaults to
             0.8
            max_period (Optional[float]): Used for RepetType.ORIGINAL. Only used if Period is not provided. Defaults to
             min(8, self.Mixture.SignalLength/3)
            high_pass_cutoff (Optional[int]): Defaults to 100

    Examples:
        :ref:`The REPET Demo Example <repet_demo>`
    """
    def __init__(self, input_audio_signal=None, sample_rate=None, stft_params=None, repet_type=None,
                 similarity_threshold=None, min_distance_between_frames=None, max_repeating_frames=None,
                 min_period=None, max_period=None, period=None, high_pass_cutoff=None):
        self.__dict__.update(locals())
        super(Repet, self).__init__(input_audio_signal=input_audio_signal, sample_rate=sample_rate, stft_params=stft_params)
        self.repet_type = RepetType.DEFAULT if repet_type is None else repet_type
        self.high_pass_cutoff = 100 if high_pass_cutoff is None else high_pass_cutoff

        if self.repet_type not in RepetType.all_types:
            raise TypeError('\'repet_type\' in Repet() constructor cannot be {}'.format(repet_type))

        if self.repet_type == RepetType.SIM:
            # if similarity_threshold == 0:
            #     warnings.warn('Using default value of 1 for similarity_threshold.')
            # if min_distance_between_frames == 1:
            #     warnings.warn('Using default value of 0 for min_distance_between_frames.')
            # if max_repeating_frames == 100:
            #     warnings.warn('Using default value of 100 for maxRepeating frames.')

            self.similarity_threshold = 0 if similarity_threshold is None else similarity_threshold
            self.min_distance_between_frames = 1 if min_distance_between_frames is None else min_distance_between_frames
            self.max_repeating_frames = 10 if max_repeating_frames is None else max_repeating_frames
        elif self.repet_type == RepetType.ORIGINAL:

            if period is None:
                self.min_period = 0.8 if min_period is None else min_period
                self.max_period = min(8, self.audio_signal.signal_duration / 3) if max_period is None else max_period
            else:
                self.period = period
                self.period = self._update_period(self.period)

        elif self.repet_type == RepetType.ADAPTIVE:
            raise NotImplementedError('Not allowed to do this yet!')

        self.verbose = False

    # @property
    def run(self):
        """Runs the REPET algorithm

        Returns:
            y (AudioSignal): repeating background (M by N) containing M channels and N time samples
            (the corresponding non-repeating foreground is equal to x-y)

        Example:
             ::
            signal = nussl.AudioSignal(path_to_input_file='input_name.wav')

            # Set up window parameters
            win = nussl.WindowAttributes(signal.sample_rate)
            win.window_length = 2048
            win.window_type = nussl.WindowType.HAMMING

            # Set up and run Repet
            repet = nussl.Repet(signal, window_type=nussl.RepetType.SIM, stft_params=win)
            repet.min_distance_between_frames = 0.1
            repet.run()

        """

        # unpack window parameters
        win_len, win_type, hop_len, nfft = self.stft_params.window_length, self.stft_params.window_type, \
                                           self.stft_params.hop_length, self.stft_params.n_fft_bins

        # High pass filter cutoff freq. (in # of freq. bins), +1 to match MATLAB implementation
        self.high_pass_cutoff = np.ceil(float(self.high_pass_cutoff) * (nfft - 1) / self.sample_rate) + 1

        self._compute_spectrum()

        # run the specific algorithm
        mask = None
        S = None
        if self.repet_type == RepetType.SIM:
            S = self._do_repet_sim()
            mask = self.compute_repeating_mask_sim

        elif self.repet_type == RepetType.ORIGINAL:
            S = self._do_repet_original()
            mask = self.compute_repeating_mask_with_beat_spectrum

        elif self.repet_type == RepetType.ADAPTIVE:
            raise NotImplementedError('How did you get into this state????')

        # separate the mixture background by masking
        N, M = self.audio_signal.audio_data.shape
        bkgd = np.zeros_like(self.audio_signal.audio_data)
        for i in range(N):
            repeating_mask = mask(self.magnitude_spectrogram[:, :, i], S)
            repeating_mask[1:self.high_pass_cutoff, :] = 1  # high-pass filter the foreground
            repeating_mask = np.vstack((repeating_mask, repeating_mask[-2:0:-1, :].conj()))
            stft_with_mask = repeating_mask * self.stft[:, :, i]
            y = spectral_utils.e_istft(stft_with_mask, win_len, hop_len, win_type,
                                       reconstruct_reflection=False, remove_padding=True)
            bkgd[i,] = y[0:M]

        self.bkgd = AudioSignal(audio_data_array=bkgd, sample_rate=self.sample_rate)

        return self.bkgd

    def _compute_spectrum(self):
        self.stft = self.audio_signal.stft(self.stft_params.window_length, self.stft_params.hop_length,
                                           self.stft_params.window_type, self.stft_params.n_fft_bins,
                                           overwrite=False, remove_reflection=False)

        self.magnitude_spectrogram = np.abs(self.stft[0:self.stft_params.window_length//2 + 1, :, :])

    def get_similarity_matrix(self):
        """Calculates and returns the similarity matrix for the audio file associated with this object

        Returns:
             similarity_matrix (np.array): similarity matrix for the audio file.

        EXAMPLE:
            ::
            # Set up audio signal
            signal = nussl.AudioSignal('path_to_file.wav')

            # Set up a Repet object
            repet = nussl.Repet(signal)

            # I don't have to run repet to get a similarity matrix for signal
            sim_mat = repet.get_similarity_matrix()

        """
        self._compute_spectrum()
        V = np.mean(self.magnitude_spectrogram, axis=2)
        self.similarity_matrix = self.compute_similarity_matrix(V)
        return self.similarity_matrix

    def get_beat_spectrum(self):
        """Calculates and returns the beat spectrum for the audio file associated with this object

        Returns:
            beat_spectrum (np.array): beat spectrum for the audio file

        EXAMPLE:
            ::
            # Set up audio signal
            signal = nussl.AudioSignal('path_to_file.wav')

            # Set up a Repet object
            repet = nussl.Repet(signal)

            # I don't have to run repet to get a beat spectrum for signal
            beat_spec = repet.get_beat_spectrum()
        """
        self._compute_spectrum()
        self.beat_spectrum = self.compute_beat_spectrum(np.mean(np.square(self.magnitude_spectrogram ** 2), axis=2))
        return self.beat_spectrum

    def _do_repet_sim(self):
        # unpack window overlap
        ovp = self.stft_params.window_overlap_samples

        Vavg = np.mean(self.magnitude_spectrogram, axis=2)
        S = self.compute_similarity_matrix(Vavg)

        self.min_distance_between_frames = np.round([self.min_distance_between_frames * self.sample_rate / ovp])
        S = self.find_similarity_indices(S)

        return S

    def _do_repet_original(self):
        self.min_period = self._update_period(self.min_period)
        self.max_period = self._update_period(self.max_period)
        self.beat_spectrum = self.compute_beat_spectrum(np.mean(np.square(self.magnitude_spectrogram), axis=2).T)
        self.repeating_period = self.find_repeating_period_simple(self.beat_spectrum, self.min_period, self.max_period)
        return self.repeating_period

    @staticmethod
    def compute_similarity_matrix(X):
        """Computes the similarity matrix using the cosine similarity for any given input matrix X.
        
        Parameters:
            X (np.array): 2D matrix containing the magnitude spectrogram of the audio signal (Lf by Lt)
        Returns:
            S (np.array): similarity matrix (Lt by Lt)


        """
        assert (type(X) == np.ndarray)

        # normalize the columns of the magnitude spectrogram
        Lt = X.shape[1]
        X = X.T
        for i in range(0, Lt):
            Xi = X[i, :]
            rowNorm = np.sqrt(np.dot(Xi, Xi))
            X[i, :] = Xi / (rowNorm + Constants.EPSILON)

        # compute the similarity matrix    
        S = np.dot(X, X.T)
        return S

    def find_similarity_indices(self, S):
        """Finds the similarity indices for all time frames from the similarity matrix
        
        Parameters:
            S (np.array): similarity matrix (Lt by Lt)
                 
        Returns:
            I (np.array): similarity indices for all time frames
        """

        Lt = S.shape[0]
        I = np.zeros((Lt, self.max_repeating_frames))

        for i in range(0, Lt):
            pind = self.find_peaks(S[i, :], self.similarity_threshold,
                                   self.min_distance_between_frames, self.max_repeating_frames)
            I[i, :] = pind

        return I

    def find_peaks(self, data, min_thr=0.5, min_dist=None, max_num=1):
        """Finds the peak values and corresponding indices in a vector of real values in [0,1]
        
        Parameters:
            data (np.array): row vector of real values (in [0,1])
            min_thr: (Optional[float]) minimum threshold (in [0,1]) on data values. Defaults to 0.5
            min_dist:(Optional[int]) minimum distance (in # of elements) between peaks. Defaults to .25 * data.length
            max_num: (Optional[int]) maximum number of peaks. Defaults to 1
        
        Returns:
            peak_indices (np.array): sorted array of indices of peaks in the data
        """

        # make sure data is a Numpy matrix
        data = np.mat(data)

        lenData = data.shape[1]
        if min_dist is None:
            min_dist = np.floor(lenData / 4)

        peak_indices = np.zeros((1, max_num), int)

        data = np.multiply(data, (data >= min_thr))
        if np.size(np.nonzero(data)) < max_num:
            raise ValueError('not enough number of peaks! change parameters.')
        else:
            i = 0
            while i < max_num:
                peak_indices[0, i] = np.argmax(data)
                data[0, peak_indices[0, i] - min_dist - 1:peak_indices[0, i] + min_dist + 1] = 0
                i += 1
                if np.sum(data) == 0:
                    break

        peak_indices = np.sort(peak_indices)

        return peak_indices

    @staticmethod
    def compute_repeating_mask_sim(V, I):
        """Computes the soft mask for the repeating part using the magnitude spectrogram and the similarity indices

        Parameters:
            V (np.array): 2D matrix containing the magnitude spectrogram of a signal (Lf by Lt)
            I (np.array): array containing similarity indices for all time frames
        Returns:
            M (np.array): 2D matrix (Lf by Lt) containing the soft mask for the repeating part. Elements of M take on
            values in [0,1]
         """

        Lf, Lt = np.shape(V)
        W = np.zeros_like(V).T
        for i in range(0, Lt):
            pind = I[i, :]
            W[i, :] = np.median(V.T[pind.astype(int), :], axis=0)

        W = W.T
        Wrow = np.reshape(W, (1, Lf * Lt))
        Vrow = np.reshape(V, (1, Lf * Lt))
        W = np.min(np.vstack([Wrow, Vrow]), axis=0)
        W = np.reshape(W, (Lf, Lt))
        M = (W + Constants.EPSILON) / (V + Constants.EPSILON)

        return M

    @staticmethod
    def compute_beat_spectrum(X):
        """Computes the beat spectrum averages (over freq.s) the autocorrelation matrix of a one-sided spectrogram.

         The autocorrelation matrix is computed by taking the autocorrelation of each row of the spectrogram and
         dismissing the symmetric half.

        Parameters:
            X (np.array): 2D matrix containing the one-sided power
            spectrogram of the audio signal (Lf by Lt by num channels)
        Returns:
            b (np.array): array containing the beat spectrum based on the power spectrogram
        """
        # compute the row-wise autocorrelation of the input spectrogram
        Lf, Lt = X.shape
        X = np.vstack([X, np.zeros_like(X)])
        Fx = scifft.fft(X, axis=0)
        Ax = np.abs(Fx)
        Sx = Ax ** 2  # fft over columns (take the fft of each row at a time)
        Rx = np.real(scifft.ifft(Sx, axis=0)[0:Lf,:])  # ifft over columns
        NormFactor = np.tile(np.arange(Lf, 0, -1), (Lt, 1)).T  # normalization factor
        Rx = Rx / NormFactor

        # compute the beat spectrum
        b = np.mean(Rx, axis=1)  # average over frequencies

        return b

    @staticmethod
    def find_repeating_period_simple(beat_spectrum, min_period, max_period):
        """Computes the repeating period of the sound signal using the beat spectrum.

        Parameters:
            beat_spectrum (np.array): input beat spectrum array
            min_period (int): minimum possible period value
            max_period (int): maximum possible period value
        Returns:
             period (int) : The period of the sound signal in stft time bins
        """

<<<<<<< HEAD
        beat_spectrum = beat_spectrum[1:]  # discard the first element of beat_spectrum (lag 0)
        beat_spectrum = beat_spectrum[min_period - 1:  max_period]
        period = np.argmax(beat_spectrum) + min_period
=======
        auto_cosine = np.zeros((len(beat_spectrum), 1))
        for i in range(0, len(beat_spectrum) - 1):
	        auto_cosine[i] = 1 - cosine(beat_spectrum[0:len(beat_spectrum) - i], beat_spectrum[i:len(beat_spectrum)])
        ac = auto_cosine[0:np.floor(auto_cosine.shape[0])/2]
        auto_cosine = np.vstack([ac[1], ac, ac[-2]])
        auto_cosine_diff = np.ediff1d(auto_cosine)
        sign_changes = auto_cosine_diff[0:-1]*auto_cosine_diff[1:]
        sign_changes = np.where(sign_changes < 0)[0]

        extrema_values = ac[sign_changes]

        e1 = np.insert(extrema_values, 0, extrema_values[0])
        e2 = np.insert(extrema_values, -1, extrema_values[-1])

        extrema_neighbors = np.stack((e1[0:-1], e2[1:]))

        m = np.amax(extrema_neighbors, axis=0)
        extrema_values = extrema_values.flatten() 
        maxima = np.where(extrema_values >= m)[0]
        maxima = zip(sign_changes[maxima], extrema_values[maxima])
        maxima = maxima[1:]
        maxima = sorted(maxima, key = lambda x: -x[1])
        period = maxima[0][0]
>>>>>>> 0149aa2f

        return period

    @staticmethod
    def compute_repeating_mask_with_beat_spectrum(V, p):
        """Computes the soft mask for the repeating part using the magnitude spectrogram and the repeating period

        Parameters:
            V (np.array): 2D matrix containing the magnitude spectrogram of a signal (Lf by Lt)
            p (int): repeating period measured in # of time frames
        Returns:
            M (np.array): 2D matrix (Lf by Lt) containing the soft mask for the repeating part, elements of M take on
            values in [0,1]

        """
        p += 1 # this is a kluge to make this implementation match the original MATLAB implementation
        n, m = V.shape
        r = np.ceil(float(m) / p)
        W = np.hstack([V, float('nan') * np.zeros((n, r * p - m))])
        W = np.reshape(W.T, (r, n * p))
        W1 = np.median(W[0:r, 0:n * (m - (r - 1) * p)], axis=0)
        W2 = np.median(W[0:r - 1, n * (m - (r - 1) * p):n * p], axis=0)
        W = np.hstack([W1, W2])
        W = np.reshape(np.tile(W, (r, 1)), (r * p, n)).T
        W = W[:, 0:m]

        Wrow = W.flatten()  # np.reshape(W, (1, Lf * Lt))
        Vrow = V.flatten()  # np.reshape(V, (1, Lf * Lt))
        W = np.min(np.vstack([Wrow, Vrow]), axis=0)
        W = np.reshape(W, (n, m))
        M = (W + Constants.EPSILON) / (V + Constants.EPSILON)

        return M

    def update_periods(self):
        """
        Will update periods for use with self.find_repeating_period_simple(). Updates from seconds to stft bin values.
        Call this if you haven't done self.run() or else you won't get good results
        Examples:
            ::
            a = nussl.AudioSignal('path/to/file.wav')
            r = nussl.Repet(a)

            beat_spectrum = r.get_beat_spectrum()
            r.update_periods()
            repeating_period = r.find_repeating_period_simple(beat_spectrum, r.min_period, r.max_period)

        """
        self.period = self._update_period(self.period) if self.period is not None else None
        self.min_period = self._update_period(self.min_period) if self.min_period is not None else None
        self.max_period = self._update_period(self.max_period) if self.max_period is not None else None

    def _update_period(self, period):
        period = float(period)
        result = period * self.audio_signal.sample_rate
        result += self.stft_params.window_length / self.stft_params.window_overlap - 1
        result /= self.stft_params.window_overlap
        return np.ceil(result)

    def plot(self, output_file, **kwargs):
        """ Creates a plot of either the beat spectrum or similarity matrix for this file and outputs to output_file.
            By default, the repet_type is used to determine which to plot,
            (original -> beat spectrum. sim -> similarity matrix)
            You can override this by passing in plot_beat_spectrum=True or plot_sim_matrix=True as parameters.
            You cannot set both of these overrides simultaneously.

        Parameters:
            output_file: string representing a path to the desired output file to be created.
            plot_beat_spectrum: Setting this will force plotting the beat spectrum
            plot_sim_matrix: Setting this will force plotting the similarity matrix

        EXAMPLE:
            To plot the beat spectrum you have a few options:
            1) (recommended)
            ::
            # set up AudioSignal
            signal = nussl.AudioSignal('path_to_file.wav')

            # by default, this Repet object is now set to the original repet (RepetType.ORIGINAL)
            repet = nussl.Repet(signal)

            # plots beat spectrum by default
            repet.plot('new_beat_spec_plot.png')

            2)
            ::
            # set up AudioSignal
            signal = nussl.AudioSignal('path_to_file.wav')

            # by giving this Repet object RepetType.SIM, it will default to printing the similarity matrix
            repet = nussl.Repet(signal, repet_type=nussl.RepetType.SIM)

            # but we can override this Repet object plotting the similarity matrix with this argument
            repet.plot('new_sim_matrix_plot.png', plot_beat_spectrum=True)

            To plot the similarity matrix you have a few options:
            1) (recommended)
            ::
            # set up AudioSignal
            signal = nussl.AudioSignal('path_to_file.wav')

            # by giving this Repet object RepetType.SIM, it will default to printing the similarity matrix
            repet = nussl.Repet(signal, repet_type=nussl.RepetType.SIM)

            # plots similarity matrix by default
            repet.plot('new_sim_matrix_plot.png')

            2)
            ::
            # set up AudioSignal
            signal = nussl.AudioSignal('path_to_file.wav')

            # by default, this Repet object is now set to the original repet (RepetType.ORIGINAL)
            repet = nussl.Repet(signal)

            # override plotting the beat spectrum with this argument
            repet.plot('new_sim_matrix_plot.png', plot_beat_spectrum=True)

            NOTE: You cannot do
            ::
            repet.plot('new_plot.png', plot_beat_spectrum=True, plot_sim_matrix=True)

            this will cause nussl to throw an exception!
        """
        import matplotlib.pyplot as plt
        plt.close('all')

        plot_beat_spectrum = self.repet_type is RepetType.ORIGINAL
        plot_sim_matrix = self.repet_type is RepetType.SIM

        if kwargs is not None:
            if kwargs.has_key('plot_beat_spectrum'):
                plot_beat_spectrum = kwargs['plot_beat_spectrum']
            if kwargs.has_key('plt_sim_matrix'):
                plot_sim_matrix = kwargs['plot_sim_matrix']

        if plot_beat_spectrum == plot_sim_matrix == True:
            raise AssertionError('Cannot set both plot_beat_spectrum=True and plot_sim_matrix=True!')

        if plot_beat_spectrum:
            plt.plot(self.get_beat_spectrum())
            plt.title('Beat Spectrum for {}'.format(self.audio_signal.file_name))
            plt.grid('on')

        elif plot_sim_matrix:
            plt.pcolormesh(self.get_similarity_matrix())
            plt.title('Similarity Matrix for {}'.format(self.audio_signal.file_name))

        plt.axis('tight')
        plt.savefig(output_file)

    def make_audio_signals(self):
        """ Returns the background and foreground audio signals

        Returns:
            Audio Signals (List): 2 element list.

                * bkgd: Audio signal with the calculated background track
                * fkgd: Audio signal with the calculated foreground track

        EXAMPLE:
            ::
            # set up AudioSignal object
            signal = nussl.
        """
        self.fgnd = self.audio_signal - self.bkgd
        return [self.bkgd, self.fgnd]


class RepetType():
    """Types of Repet algorithm implementation.
    """
    ORIGINAL = 'original'
    SIM = 'sim'
    # ADAPTIVE = 'adaptive'
    DEFAULT = ORIGINAL
    all_types = [ORIGINAL, SIM]

    def __init__(self):
        pass<|MERGE_RESOLUTION|>--- conflicted
+++ resolved
@@ -364,11 +364,12 @@
              period (int) : The period of the sound signal in stft time bins
         """
 
-<<<<<<< HEAD
         beat_spectrum = beat_spectrum[1:]  # discard the first element of beat_spectrum (lag 0)
         beat_spectrum = beat_spectrum[min_period - 1:  max_period]
         period = np.argmax(beat_spectrum) + min_period
-=======
+
+    @staticmethod
+    def find_repeating_period_complex(beat_spectrum):
         auto_cosine = np.zeros((len(beat_spectrum), 1))
         for i in range(0, len(beat_spectrum) - 1):
 	        auto_cosine[i] = 1 - cosine(beat_spectrum[0:len(beat_spectrum) - i], beat_spectrum[i:len(beat_spectrum)])
@@ -386,13 +387,12 @@
         extrema_neighbors = np.stack((e1[0:-1], e2[1:]))
 
         m = np.amax(extrema_neighbors, axis=0)
-        extrema_values = extrema_values.flatten() 
+        extrema_values = extrema_values.flatten()
         maxima = np.where(extrema_values >= m)[0]
         maxima = zip(sign_changes[maxima], extrema_values[maxima])
         maxima = maxima[1:]
         maxima = sorted(maxima, key = lambda x: -x[1])
         period = maxima[0][0]
->>>>>>> 0149aa2f
 
         return period
 
