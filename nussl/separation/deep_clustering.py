--- conflicted
+++ resolved
@@ -53,11 +53,7 @@
     """
     def __init__(self, input_audio_signal,
                  mask_type=mask_separation_base.MaskSeparationBase.SOFT_MASK,
-<<<<<<< HEAD
                  model_name='deep_clustering_vocal_44k_long.model',
-=======
-                 model_path='/media/ext/models/deep_clustering_vocal_44k_long.model',
->>>>>>> 0028a4ed
                  num_sources=2,
                  num_layers=4,
                  hidden_size=500,
@@ -89,23 +85,13 @@
         self.mel_spectrogram = None
         self.silence_mask = None
         self.cutoff = cutoff
-        # self.model = TransformerDeepClustering(num_layers=num_layers,
-        #                                        hidden_size=hidden_size,
-        #                                        embedding_size=embedding_size).cuda()
         self.model = TransformerDeepClustering(num_layers=num_layers,
-<<<<<<< HEAD
                                                hidden_size=hidden_size,
                                                embedding_size=embedding_size)
         self.model_path = utils.download_trained_model(model_name)
         self.load_model(self.model_path)
-=======
-                                 hidden_size=hidden_size,
-                                embedding_size=embedding_size)
         if self.use_cuda:
             self.model.cuda()
-
-        self.load_model(model_path)
->>>>>>> 0028a4ed
         self.clusterer = KMeans(n_clusters=self.num_sources)
         self.embeddings = None
 
@@ -132,16 +118,9 @@
         self.mel_spectrogram /= np.std(self.mel_spectrogram) + 1e-7
 
     def deep_clustering(self):
-<<<<<<< HEAD
-        # input_data = Variable(torch.FloatTensor(self.mel_spectrogram)).cuda()
         input_data = Variable(torch.FloatTensor(self.mel_spectrogram))
-=======
-        input_data = Variable(torch.FloatTensor(self.mel_spectrogram))
-
         if self.use_cuda:
             input_data.cuda()
-
->>>>>>> 0028a4ed
         if self.embeddings is None:
             embeddings = self.model(input_data)
             self.embeddings = embeddings.view(-1, embeddings.size(-1)).cpu().data.numpy()
